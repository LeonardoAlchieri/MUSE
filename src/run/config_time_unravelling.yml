timestep_length: 30
n_jobs: 1
path_to_data: "./data.nosync/dataset_smile_challenge.npy"
output_path: "./data.nosync"
save_format: 'dict' # accepted_values: pickle, dict, json
missing_values_inputation: "average" # accepted_values: average, previous_val, median, most_frequent, max_val
debug_mode: False
<<<<<<< HEAD
test: False
=======
test: True
>>>>>>> 1a675a33
make_st_feat: True
remove_flatlines: False<|MERGE_RESOLUTION|>--- conflicted
+++ resolved
@@ -5,10 +5,6 @@
 save_format: 'dict' # accepted_values: pickle, dict, json
 missing_values_inputation: "average" # accepted_values: average, previous_val, median, most_frequent, max_val
 debug_mode: False
-<<<<<<< HEAD
-test: False
-=======
 test: True
->>>>>>> 1a675a33
 make_st_feat: True
 remove_flatlines: False