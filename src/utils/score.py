from typing import Callable, Iterable
<<<<<<< HEAD
=======
from os.path import basename
>>>>>>> 1a675a33
from logging import getLogger
from numpy import array, mean, ndarray
from numpy import round as approximate
from scipy.stats import mode
from sklearn.base import ClassifierMixin
from joblib import Parallel, delayed
from copy import deepcopy

logger = getLogger(__name__)


class Merger:
    def __init__(
        self, scorer: Callable, merge_strategy: Callable, time_length: int = 60
    ):
        self.scorer = scorer
        self.time_length = time_length
        if callable(merge_strategy):
            self.merge_strategy = merge_strategy
        elif isinstance(merge_strategy, str):
            self.merge_strategy = self._get_merge_strategy(strategy_name=merge_strategy)
        elif isinstance(merge_strategy, None):
            raise ValueError(
                "Must provide a merge_strategy: since the value received is None, you probably forgot to fill in the field in the config file."
            )
        else:
            raise ValueError(
                f"merge_strategy must be a callable or a string. Received {type(merge_strategy)} instead."
            )

    @staticmethod
    def _get_merge_strategy(strategy_name: str) -> Callable[..., ndarray]:
        if strategy_name == "average" or strategy_name == "mean":
            return lambda x: approximate(mean(x, axis=1))
        elif strategy_name == "majority_voting":
            return lambda x: mode(x, axis=1)[0].reshape(
                -1,
            )
        else:
            raise ValueError(
                f"Unknown merge strategy {strategy_name}. Accepted are 'average' and 'majority_voting'"
            )

    @staticmethod
    def check_truth(y_true: ndarray) -> ndarray:
        # TODO: implement some check. The main problem is that the check
        # has to be time effetive
        return y_true[:, 0]

    @staticmethod
    def ravel_back(y: ndarray, time_length: int) -> ndarray:
        return array(y).reshape(-1, time_length)

    def score(
        self,
        estimator: ClassifierMixin,
        X_test: ndarray,
        y_true: ndarray,
        sample_weight: ndarray = None,
    ) -> float:
        y_pred = estimator.predict(X_test)
        # here we go from (N*T) to (N, T)
        y_true = self.ravel_back(y_true, time_length=self.time_length)
        y_pred = self.ravel_back(y_pred, time_length=self.time_length)

        # the predictions have to be merged w/ the given method
        y_pred = self.merge_strategy(y_pred)
        # the ground truth, I expect them to be all the same
        y_true = self.check_truth(y_true)
        return self.scorer(y_true, y_pred, sample_weight=sample_weight)


def fit_and_score(
    estimator: ClassifierMixin,
    x: dict[str, ndarray] | ndarray,
    y: ndarray,
    train_idx: ndarray,
    test_idx: ndarray,
<<<<<<< HEAD
    cm: bool,
    **kwargs,
) -> tuple[float, tuple[dict[str, ndarray], ndarray | None], ndarray] | tuple[
    float, tuple[dict[str, ndarray], ndarray | None]
]:
=======
) -> float:
>>>>>>> 1a675a33
    if isinstance(x, dict):
        logger.info(f"x Input is dictionary")
        x_train: dict[str, ndarray] = {
            data_name: x[data_name][train_idx] for data_name in x.keys()
        }
        x_test: dict[str, ndarray] = {
            data_name: x[data_name][test_idx] for data_name in x.keys()
        }
    else:
        logger.info(f"x Input is not dictionary. Assuming it is ndarray")
        x_train = x[train_idx]
        x_test = x[test_idx]

    y_train: ndarray = y[train_idx]
    y_test: ndarray = y[test_idx]

    estimator.fit(deepcopy(x_train), deepcopy(y_train))

<<<<<<< HEAD
    if "n_repeats" in kwargs.keys():
        n_repeats: int = kwargs["n_repeats"]
    else:
        n_repeats: int = 1

    if "n_jobs" in kwargs.keys():
        n_jobs: int = kwargs["n_jobs"]
    else:
        n_jobs: int = 1

    if n_repeats != 0:
        feature_importances: tuple[
            dict[str, ndarray], ndarray | None
        ] = estimator.feature_importance(
            x=x_test, y=y_test, n_repeats=n_repeats, n_jobs=n_jobs
        )
    else:
        feature_importances: tuple[dict[str, ndarray], ndarray | None] = (None, None)

    if cm:
        confusion_matrix = estimator.confusion_matrix(x=x_test, y=y_test)
        return (
            estimator.score(deepcopy(x_test), deepcopy(y_test)),
            feature_importances,
            confusion_matrix,
        )
    else:
        return (
            estimator.score(deepcopy(x_test), deepcopy(y_test)),
            feature_importances,
        )
=======
    return estimator.score(deepcopy(x_test), deepcopy(y_test))
>>>>>>> 1a675a33


def cross_validation(
    x: dict[str, ndarray] | ndarray,
    y: ndarray,
    estimator: ClassifierMixin,
    cv: Iterable[tuple[ndarray, ndarray]],
<<<<<<< HEAD
    cm: bool = False,
    n_jobs: int | None = None,
    n_repeats: int = 1,
    **kwargs,
) -> list[tuple[float, tuple[dict[str, ndarray], ndarray | None], ndarray]]:
=======
    n_jobs: int | None = None,
    **kwargs,
) -> list[float]:
>>>>>>> 1a675a33

    if "parallel" in kwargs:
        parallel_args: dict = kwargs["parallel"]
    else:
        logger.debug(
            "No args for parallel given. Setting verbose to 0 and pre_dispatch to all"
        )
        parallel_args: dict = dict(verbose=0, pre_dispatch="all")

    parallel = Parallel(
        n_jobs=n_jobs,
        verbose=parallel_args["verbose"],
        pre_dispatch=parallel_args["pre_dispatch"],
        backend="loky",
    )
    if not n_jobs == 1:
        results = parallel(
            delayed(fit_and_score)(
                estimator=deepcopy(estimator),
                x=deepcopy(x),
                y=deepcopy(y),
                train_idx=train_idx,
                test_idx=test_idx,
<<<<<<< HEAD
                n_repeats=n_repeats,
                n_jobs=n_jobs,
                cm=cm,
=======
>>>>>>> 1a675a33
            )
            for train_idx, test_idx in cv
        )
    else:
        results = [
            fit_and_score(
                estimator=deepcopy(estimator),
                x=x,
                y=y,
                train_idx=train_idx,
                test_idx=test_idx,
<<<<<<< HEAD
                n_repeats=n_repeats,
                n_jobs=n_jobs,
                cm=cm,
=======
>>>>>>> 1a675a33
            )
            for train_idx, test_idx in cv
        ]
    return list(results)<|MERGE_RESOLUTION|>--- conflicted
+++ resolved
@@ -1,8 +1,5 @@
 from typing import Callable, Iterable
-<<<<<<< HEAD
-=======
 from os.path import basename
->>>>>>> 1a675a33
 from logging import getLogger
 from numpy import array, mean, ndarray
 from numpy import round as approximate
@@ -24,14 +21,6 @@
             self.merge_strategy = merge_strategy
         elif isinstance(merge_strategy, str):
             self.merge_strategy = self._get_merge_strategy(strategy_name=merge_strategy)
-        elif isinstance(merge_strategy, None):
-            raise ValueError(
-                "Must provide a merge_strategy: since the value received is None, you probably forgot to fill in the field in the config file."
-            )
-        else:
-            raise ValueError(
-                f"merge_strategy must be a callable or a string. Received {type(merge_strategy)} instead."
-            )
 
     @staticmethod
     def _get_merge_strategy(strategy_name: str) -> Callable[..., ndarray]:
@@ -81,15 +70,7 @@
     y: ndarray,
     train_idx: ndarray,
     test_idx: ndarray,
-<<<<<<< HEAD
-    cm: bool,
-    **kwargs,
-) -> tuple[float, tuple[dict[str, ndarray], ndarray | None], ndarray] | tuple[
-    float, tuple[dict[str, ndarray], ndarray | None]
-]:
-=======
 ) -> float:
->>>>>>> 1a675a33
     if isinstance(x, dict):
         logger.info(f"x Input is dictionary")
         x_train: dict[str, ndarray] = {
@@ -108,41 +89,7 @@
 
     estimator.fit(deepcopy(x_train), deepcopy(y_train))
 
-<<<<<<< HEAD
-    if "n_repeats" in kwargs.keys():
-        n_repeats: int = kwargs["n_repeats"]
-    else:
-        n_repeats: int = 1
-
-    if "n_jobs" in kwargs.keys():
-        n_jobs: int = kwargs["n_jobs"]
-    else:
-        n_jobs: int = 1
-
-    if n_repeats != 0:
-        feature_importances: tuple[
-            dict[str, ndarray], ndarray | None
-        ] = estimator.feature_importance(
-            x=x_test, y=y_test, n_repeats=n_repeats, n_jobs=n_jobs
-        )
-    else:
-        feature_importances: tuple[dict[str, ndarray], ndarray | None] = (None, None)
-
-    if cm:
-        confusion_matrix = estimator.confusion_matrix(x=x_test, y=y_test)
-        return (
-            estimator.score(deepcopy(x_test), deepcopy(y_test)),
-            feature_importances,
-            confusion_matrix,
-        )
-    else:
-        return (
-            estimator.score(deepcopy(x_test), deepcopy(y_test)),
-            feature_importances,
-        )
-=======
     return estimator.score(deepcopy(x_test), deepcopy(y_test))
->>>>>>> 1a675a33
 
 
 def cross_validation(
@@ -150,17 +97,9 @@
     y: ndarray,
     estimator: ClassifierMixin,
     cv: Iterable[tuple[ndarray, ndarray]],
-<<<<<<< HEAD
-    cm: bool = False,
-    n_jobs: int | None = None,
-    n_repeats: int = 1,
-    **kwargs,
-) -> list[tuple[float, tuple[dict[str, ndarray], ndarray | None], ndarray]]:
-=======
     n_jobs: int | None = None,
     **kwargs,
 ) -> list[float]:
->>>>>>> 1a675a33
 
     if "parallel" in kwargs:
         parallel_args: dict = kwargs["parallel"]
@@ -184,12 +123,6 @@
                 y=deepcopy(y),
                 train_idx=train_idx,
                 test_idx=test_idx,
-<<<<<<< HEAD
-                n_repeats=n_repeats,
-                n_jobs=n_jobs,
-                cm=cm,
-=======
->>>>>>> 1a675a33
             )
             for train_idx, test_idx in cv
         )
@@ -201,12 +134,6 @@
                 y=y,
                 train_idx=train_idx,
                 test_idx=test_idx,
-<<<<<<< HEAD
-                n_repeats=n_repeats,
-                n_jobs=n_jobs,
-                cm=cm,
-=======
->>>>>>> 1a675a33
             )
             for train_idx, test_idx in cv
         ]
